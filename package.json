--- conflicted
+++ resolved
@@ -1,11 +1,6 @@
 {
-<<<<<<< HEAD
   "name": "reportportal-agent-jest",
   "version": "1.0.5",
-=======
-  "name": "@reportportal/reportportal-agent-jest",
-  "version": "1.0.4",
->>>>>>> 85fc0365
   "description": "A Jest reporter that uploads test results to ReportPortal",
   "main": "index.js",
   "repository": {
